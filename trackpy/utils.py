--- conflicted
+++ resolved
@@ -24,35 +24,12 @@
 except ValueError:  # Probably a development version
     is_pandas_since_023 = True
 
-<<<<<<< HEAD
-=======
-# Wrap the scipy cKDTree to work around a bug in scipy 0.18.0
-try:
-    is_scipy_018 = LooseVersion(scipy.__version__) == LooseVersion('0.18.0')
-except ValueError:  # Probably a development version
-    is_scipy_018 = False
-
-
-if is_scipy_018:
-    from scipy.spatial import KDTree as cKDTree
-    warnings.warn("Due to a bug in Scipy 0.18.0, the (faster) cKDTree cannot "
-                  "be used. For better linking performance, upgrade or "
-                  "downgrade scipy.")
-else:
-    from scipy.spatial import cKDTree
-
-try:
-    is_scipy_since_100 = LooseVersion(scipy.__version__) >= LooseVersion('1.0.0')
-except ValueError:  # Probably a development version
-    is_scipy_since_100 = True
-
 # Emit warnings in refine.least_squares for scipy 1.5
 try:
     is_scipy_15 = LooseVersion("1.5.0") <= LooseVersion(scipy.__version__) < LooseVersion('1.6.0')
 except ValueError:  # Probably a development version
     is_scipy_15 = False
 
->>>>>>> a8c76d8e
 
 def fit_powerlaw(data, plot=True, **kwargs):
     """Fit a powerlaw by doing a linear regression in log space."""
